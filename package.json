--- conflicted
+++ resolved
@@ -1,10 +1,6 @@
 {
   "name": "knex-spatial-plugin",
-<<<<<<< HEAD
-  "version": "1.2.1",
-=======
-  "version": "1.1.2",
->>>>>>> cafb957b
+  "version": "1.3.0",
   "description": "A Knex plugin for simplified geometric & geospatial operations in Postgres.",
   "main": "build/index.js",
   "types": "build/index.d.ts",
